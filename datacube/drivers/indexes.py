--- conflicted
+++ resolved
@@ -1,30 +1,11 @@
 from typing import List
 
-<<<<<<< HEAD
-import threading
-=======
 from ._tools import singleton_setup
->>>>>>> 12ffb09e
 from .driver_cache import load_drivers
 
 
 class IndexDriverCache(object):
-<<<<<<< HEAD
-    __singleton_lock = threading.Lock()
-    __singleton_instance = None
-
-    @classmethod
-    def instance(cls):
-        if not cls.__singleton_instance:
-            with cls.__singleton_lock:
-                if not cls.__singleton_instance:
-                    cls.__singleton_instance = cls('datacube.plugins.index')
-        return cls.__singleton_instance
-
-    def __init__(self, group):
-=======
     def __init__(self, group: str):
->>>>>>> 12ffb09e
         self._drivers = load_drivers(group)
 
         if len(self._drivers) == 0:
@@ -54,13 +35,9 @@
 def index_cache() -> IndexDriverCache:
     """ Singleton for IndexDriverCache
     """
-<<<<<<< HEAD
-    return IndexDriverCache.instance()
-=======
     return singleton_setup(index_cache, '_instance',
                            IndexDriverCache,
                            'datacube.plugins.index')
->>>>>>> 12ffb09e
 
 
 def index_drivers():
