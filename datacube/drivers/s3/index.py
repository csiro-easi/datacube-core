--- conflicted
+++ resolved
@@ -216,12 +216,6 @@
                     for s3_dataset in s3_datasets:
                         dataset.s3_metadata[band] = {
                             's3_dataset': s3_dataset,
-<<<<<<< HEAD
-                            's3_chunks': transaction.get_s3_dataset_chunk(s3_dataset.id)
-                        }
-=======
                             # TODO(csiro): commenting this out for now, not using it yet.
                             # 's3_chunks': transaction.get_s3_dataset_chunk(s3_dataset.id)
-                        }
-        return dataset
->>>>>>> cfb269a0
+                        }