--- conflicted
+++ resolved
@@ -9,14 +9,10 @@
 from itertools import repeat, product
 
 import numpy as np
-<<<<<<< HEAD
 from pathos.multiprocessing import ProcessPool
 from pathos.threading import ThreadPool
 from pathos.multiprocessing import freeze_support, cpu_count
 from six.moves import zip
-=======
-from pathos.multiprocessing import ProcessingPool
->>>>>>> 12ffb09e
 
 from .s3io import S3IO, generate_array_name
 
