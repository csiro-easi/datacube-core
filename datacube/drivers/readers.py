--- conflicted
+++ resolved
@@ -1,10 +1,4 @@
-<<<<<<< HEAD
-from __future__ import absolute_import
-
-import threading
-=======
 from typing import List, Optional, Callable
->>>>>>> 12ffb09e
 from .driver_cache import load_drivers
 from .datasource import DataSource
 from ._tools import singleton_setup
@@ -14,22 +8,7 @@
 
 
 class ReaderDriverCache(object):
-<<<<<<< HEAD
-    __singleton_lock = threading.Lock()
-    __singleton_instance = None
-
-    @classmethod
-    def instance(cls):
-        if not cls.__singleton_instance:
-            with cls.__singleton_lock:
-                if not cls.__singleton_instance:
-                    cls.__singleton_instance = cls('datacube.plugins.io.read')
-        return cls.__singleton_instance
-
-    def __init__(self, group):
-=======
     def __init__(self, group: str):
->>>>>>> 12ffb09e
         self._drivers = load_drivers(group)
 
         lookup = {}
@@ -56,12 +35,6 @@
         :return: Returns function `(DataSet, band_name:str) => DataSource`
         """
         driver = self._find_driver(uri_scheme, fmt)
-<<<<<<< HEAD
-        ds = fallback if driver is None else driver.new_datasource
-        return ds
-
-    def drivers(self):
-=======
         if driver is not None:
             return driver.new_datasource
         if fallback is not None:
@@ -70,7 +43,6 @@
             raise KeyError("No driver found and no fallback provided")
 
     def drivers(self) -> List[str]:
->>>>>>> 12ffb09e
         """ Returns list of driver names
         """
         result = list(self._drivers.keys())
@@ -80,13 +52,9 @@
 def rdr_cache() -> ReaderDriverCache:
     """ Singleton for ReaderDriverCache
     """
-<<<<<<< HEAD
-    return ReaderDriverCache.instance()
-=======
     return singleton_setup(rdr_cache, '_instance',
                            ReaderDriverCache,
                            'datacube.plugins.io.read')
->>>>>>> 12ffb09e
 
 
 def reader_drivers() -> List[str]:
