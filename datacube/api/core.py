import uuid
from itertools import groupby
from typing import Union, Optional, Dict, Tuple
import datetime

import numpy
import xarray
from dask import array as da

<<<<<<< HEAD
try:
    from pathos.threading import ThreadPool
    from pathos.helpers import cpu_count
except ImportError:
    pass
from six.moves import zip

=======
>>>>>>> 12ffb09e
from datacube.config import LocalConfig
from datacube.storage import reproject_and_fuse, BandInfo
from datacube.utils import geometry
from datacube.utils.geometry import intersects, GeoBox
from datacube.utils.geometry.gbox import GeoboxTiles
from datacube.model.utils import xr_apply

from .query import Query, query_group_by, query_geopolygon
from ..index import index_connect
from ..drivers import new_datasource


class Datacube(object):
    """
    Interface to search, read and write a datacube.

    :type index: datacube.index.index.Index
    """

    def __init__(self,
                 index=None,
                 config=None,
                 app=None,
                 env=None,
                 validate_connection=True):
        """
        Create the interface for the query and storage access.

        If no index or config is given, the default configuration is used for database connection.

        :param Index index: The database index to use.
        :type index: :py:class:`datacube.index.Index` or None.

        :param Union[LocalConfig|str] config: A config object or a path to a config file that defines the connection.

            If an index is supplied, config is ignored.
        :param str app: A short, alphanumeric name to identify this application.

            The application name is used to track down problems with database queries, so it is strongly
            advised that be used.  Required if an index is not supplied, otherwise ignored.

        :param str env: Name of the datacube environment to use.
            ie. the section name in any config files. Defaults to 'datacube' for backwards
            compatibility with old config files.

            Allows you to have multiple datacube instances in one configuration, specified on load,
            eg. 'dev', 'test' or 'landsat', 'modis' etc.

        :param bool validate_connection: Should we check that the database connection is available and valid

        :param bool preload_drivers: Should we preload the drivers in advance.

        :return: Datacube object

        """

        def normalise_config(config):
            if config is None:
                return LocalConfig.find(env=env)
            if isinstance(config, str):
                return LocalConfig.find([config], env=env)
            return config

        if index is None:
            index = index_connect(normalise_config(config),
                                  application_name=app,
                                  validate_connection=validate_connection)

        self.index = index

    def list_products(self, show_archived=False, with_pandas=True):
        """
        List products in the datacube

        :param show_archived: include products that have been archived.
        :param with_pandas: return the list as a Pandas DataFrame, otherwise as a list of dict.
        :rtype: pandas.DataFrame or list(dict)
        """
        rows = [product.to_dict() for product in self.index.products.get_all()]
        if not with_pandas:
            return rows

        import pandas
        keys = set(k for r in rows for k in r)
        main_cols = ['id', 'name', 'description']
        grid_cols = ['crs', 'resolution', 'tile_size', 'spatial_dimensions']
        other_cols = list(keys - set(main_cols) - set(grid_cols))
        cols = main_cols + other_cols + grid_cols
        return pandas.DataFrame(rows, columns=cols).set_index('id')

    def list_measurements(self, show_archived=False, with_pandas=True):
        """
        List measurements for each product

        :param show_archived: include products that have been archived.
        :param with_pandas: return the list as a Pandas DataFrame, otherwise as a list of dict.
        :rtype: pandas.DataFrame or list(dict)
        """
        measurements = self._list_measurements()
        if not with_pandas:
            return measurements

        import pandas
        return pandas.DataFrame.from_dict(measurements).set_index(['product', 'measurement'])

    def _list_measurements(self):
        measurements = []
        dts = self.index.products.get_all()
        for dt in dts:
            if dt.measurements:
                for name, measurement in dt.measurements.items():
                    row = {
                        'product': dt.name,
                        'measurement': name,
                    }
                    if 'attrs' in measurement:
                        row.update(measurement['attrs'])
                    row.update({k: v for k, v in measurement.items() if k != 'attrs'})
                    measurements.append(row)
        return measurements

    #: pylint: disable=too-many-arguments, too-many-locals
<<<<<<< HEAD
    def metadata_for_load(self, product=None, measurements=None, output_crs=None, resolution=None, resampling=None,
                          stack=False, like=None, align=None, datasets=None, **query):
=======
    def load(self, product=None, measurements=None, output_crs=None, resolution=None, resampling=None,
             skip_broken_datasets=False,
             dask_chunks=None, like=None, fuse_func=None, align=None, datasets=None, progress_cbk=None,
             **query):
>>>>>>> 12ffb09e
        """
        Builds metadata required for the datacube.load_data function.

        **Product and Measurements**
            A product can be specified using the product name, or by search fields that uniquely describe a single
            product.
            ::

                product='ls5_ndvi_albers'

            See :meth:`list_products` for the list of products with their names and properties.

            A product can also be selected by searching using fields, but must only match one product.
            For example::

                platform='LANDSAT_5',
                product_type='ndvi'

            The ``measurements`` argument is a list of measurement names, as listed in :meth:`list_measurements`.
            If not provided, all measurements for the product will be returned.
            ::

                measurements=['red', 'nir', 'swir2']

        **Dimensions**
            Spatial dimensions can specified using the ``longitude``/``latitude`` and ``x``/``y`` fields.

            The CRS of this query is assumed to be WGS84/EPSG:4326 unless the ``crs`` field is supplied,
            even if the stored data is in another projection or the `output_crs` is specified.
            The dimensions ``longitude``/``latitude`` and ``x``/``y`` can be used interchangeably.
            ::

                latitude=(-34.5, -35.2), longitude=(148.3, 148.7)

            or ::

                x=(1516200, 1541300), y=(-3867375, -3867350), crs='EPSG:3577'

            The ``time`` dimension can be specified using a tuple of datetime objects or strings with
            `YYYY-MM-DD hh:mm:ss` format. E.g::

                time=('2001-04', '2001-07')

            For EO-specific datasets that are based around scenes, the time dimension can be reduced to the day level,
            using solar day to keep scenes together.
            ::

                group_by='solar_day'

            For data that has different values for the scene overlap the requires more complex rules for combining data,
            such as GA's Pixel Quality dataset, a function can be provided to the merging into a single time slice.

            See :func:`datacube.helpers.ga_pq_fuser` for an example implementation.


        **Output**
            To reproject or resample the data, supply the ``output_crs``, ``resolution``, ``resampling`` and ``align``
            fields.

            To reproject data to 25m resolution for EPSG:3577::

                dc.load(product='ls5_nbar_albers', x=(148.15, 148.2), y=(-35.15, -35.2), time=('1990', '1991'),
                        output_crs='EPSG:3577`, resolution=(-25, 25), resampling='cubic')

        :param str product: the product to be included.

        :param measurements:
            Measurements name or list of names to be included, as listed in :meth:`list_measurements`.

            If a list is specified, the measurements will be returned in the order requested.
            By default all available measurements are included.

        :type measurements: list(str), optional

        :param query:
            Search parameters for products and dimension ranges as described above.

        :param str output_crs:
            The CRS of the returned data.  If no CRS is supplied, the CRS of the stored data is used.

        :param (float,float) resolution:
            A tuple of the spatial resolution of the returned data.
            This includes the direction (as indicated by a positive or negative number).

            Typically when using most CRSs, the first number would be negative.

        :param str|dict resampling:
            The resampling method to use if re-projection is required. This could be a string or
            a dictionary mapping band name to resampling mode. When using a dict use ``'*'`` to
            indicate "apply to all other bands", for example ``{'*': 'cubic', 'fmask': 'nearest'}`` would
            use `cubic` for all bands except ``fmask`` for which `nearest` will be used.

            Valid values are: ``'nearest', 'cubic', 'bilinear', 'cubic_spline', 'lanczos', 'average',
            'mode', 'gauss',  'max', 'min', 'med', 'q1', 'q3'``

            Default is to use ``nearest`` for all bands.
            .. seealso:: :meth:`load_data`

        :param (float,float) align:
            Load data such that point 'align' lies on the pixel boundary.
            Units are in the co-ordinate space of the output CRS.

            Default is (0,0)

<<<<<<< HEAD
        :param stack: The name of the new dimension used to stack the measurements.
            If provided, the data is returned as a :class:`xarray.DataArray` rather than a :class:`xarray.Dataset`.

            If only one measurement is returned, the dimension name is not used and the dimension is dropped.

        :type stack: str or bool

        :param xarray.Dataset like:
            Uses the output of a previous ``load()`` to form the basis of a request for another product.
            E.g.::

                pq = dc.load(product='ls5_pq_albers', like=nbar_dataset)

        :param str group_by:
            When specified, perform basic combining/reducing of the data.

        :param datasets:
            Optional. If this is a non-empty list of :class:`datacube.model.Dataset` objects, these will be loaded
            instead of performing a database lookup.

        :return: a dict containing 'grouped', 'geobox', and 'measurements_values' for datacube.load_data.
        """
        observations = datasets or self.find_datasets(product=product, like=like, **query)
        if not observations:
            return None if stack else xarray.Dataset()

        geobox = output_geobox(like=like, output_crs=output_crs, resolution=resolution, align=align,
                               grid_spec=self.index.products.get_by_name(product).grid_spec,
                               datasets=observations, **query)

        group_by = query_group_by(**query)
        grouped = self.group_datasets(observations, group_by)

        measurements = self.index.products.get_by_name(product).lookup_measurements(measurements)
        measurements = set_resampling_method(measurements, resampling)

        metadata = {}
        metadata['grouped'] = grouped
        metadata['geobox'] = geobox
        metadata['measurements_values'] = measurements
        return metadata

    #: pylint: disable=too-many-arguments, too-many-locals
    def load(self, product=None, measurements=None, output_crs=None, resolution=None, resampling=None, stack=False,
             dask_chunks=None, like=None, fuse_func=None, align=None, datasets=None, use_threads=False, **query):
        """
        Load data as an ``xarray`` object.  Each measurement will be a data variable in the :class:`xarray.Dataset`.

        See the `xarray documentation <http://xarray.pydata.org/en/stable/data-structures.html>`_ for usage of the
        :class:`xarray.Dataset` and :class:`xarray.DataArray` objects.

        **Product and Measurements**
            A product can be specified using the product name, or by search fields that uniquely describe a single
            product.
            ::

                product='ls5_ndvi_albers'

            See :meth:`list_products` for the list of products with their names and properties.

            A product can also be selected by searched using fields, but must only match one product.
            ::

                platform='LANDSAT_5',
                product_type='ndvi'

            The ``measurements`` argument is a list of measurement names, as listed in :meth:`list_measurements`.
            If not provided, all measurements for the product will be returned.
            ::

                measurements=['red', 'nir', swir2']

        **Dimensions**
            Spatial dimensions can specified using the ``longitude``/``latitude`` and ``x``/``y`` fields.

            The CRS of this query is assumed to be WGS84/EPSG:4326 unless the ``crs`` field is supplied,
            even if the stored data is in another projection or the `output_crs` is specified.
            The dimensions ``longitude``/``latitude`` and ``x``/``y`` can be used interchangeably.
            ::

                latitude=(-34.5, -35.2), longitude=(148.3, 148.7)

            or ::

                x=(1516200, 1541300), y=(-3867375, -3867350), crs='EPSG:3577'

            The ``time`` dimension can be specified using a tuple of datetime objects or strings with
            `YYYY-MM-DD hh:mm:ss` format. E.g::

                time=('2001-04', '2001-07')

            For EO-specific datasets that are based around scenes, the time dimension can be reduced to the day level,
            using solar day to keep scenes together.
            ::

                group_by='solar_day'

            For data that has different values for the scene overlap the requires more complex rules for combining data,
            such as GA's Pixel Quality dataset, a function can be provided to the merging into a single time slice.
            ::

                def pq_fuser(dest, src):
                    valid_bit = 8
                    valid_val = (1 << valid_bit)

                    no_data_dest_mask = ~(dest & valid_val).astype(bool)
                    np.copyto(dest, src, where=no_data_dest_mask)

                    both_data_mask = (valid_val & dest & src).astype(bool)
                    np.copyto(dest, src & dest, where=both_data_mask)

        **Output**
            If the `stack` argument is supplied, the returned data is stacked in a single ``DataArray``.
            A new dimension is created with the name supplied.
            This requires all of the data to be of the same datatype.

            To reproject or resample the data, supply the ``output_crs``, ``resolution``, ``resampling`` and ``align``
            fields.

            To reproject data to 25m resolution for EPSG:3577::

                dc.load(product='ls5_nbar_albers', x=(148.15, 148.2), y=(-35.15, -35.2), time=('1990', '1991'),
                        output_crs='EPSG:3577`, resolution=(-25, 25), resampling='cubic')

        :param str product: the product to be included.

        :param measurements:
            measurements name or list of names to be included, as listed in :meth:`list_measurements`.
                If a list is specified, the measurements will be returned in the order requested.
                By default all available measurements are included.

        :type measurements: list(str), optional

        :param query:
            Search parameters for products and dimension ranges as described above.

        :param str output_crs:
            The CRS of the returned data.  If no CRS is supplied, the CRS of the stored data is used.

        :param (float,float) resolution:
            A tuple of the spatial resolution of the returned data.
            This includes the direction (as indicated by a positive or negative number).

            Typically when using most CRSs, the first number would be negative.

        :param str resampling:
            The resampling method to use if re-projection is required.

            Valid values are: ``'nearest', 'cubic', 'bilinear', 'cubic_spline', 'lanczos', 'average'``

            Defaults to ``'nearest'``.

        :param (float,float) align:
            Load data such that point 'align' lies on the pixel boundary.
            Units are in the co-ordinate space of the output CRS.

            Default is (0,0)

        :param stack: The name of the new dimension used to stack the measurements.
            If provided, the data is returned as a :class:`xarray.DataArray` rather than a :class:`xarray.Dataset`.

            If only one measurement is returned, the dimension name is not used and the dimension is dropped.

        :type stack: str or bool

=======
>>>>>>> 12ffb09e
        :param dict dask_chunks:
            If the data should be lazily loaded using :class:`dask.array.Array`,
            specify the chunking size in each output dimension.

            See the documentation on using `xarray with dask <http://xarray.pydata.org/en/stable/dask.html>`_
            for more information.

        :param xarray.Dataset like:
            Uses the output of a previous ``load()`` to form the basis of a request for another product.
            E.g.::

                pq = dc.load(product='ls5_pq_albers', like=nbar_dataset)

        :param str group_by:
            When specified, perform basic combining/reducing of the data.

        :param fuse_func:
            Function used to fuse/combine/reduce data with the ``group_by`` parameter. By default,
            data is simply copied over the top of each other, in a relatively undefined manner. This function can
            perform a specific combining step, eg. for combining GA PQ data. This can be a dictionary if different
            fusers are needed per band.

        :param datasets:
            Optional. If this is a non-empty list of :class:`datacube.model.Dataset` objects, these will be loaded
            instead of performing a database lookup.

        :param int limit:
            Optional. If provided, limit the maximum number of datasets
            returned. Useful for testing and debugging.

<<<<<<< HEAD
        :return: Requested data in a :class:`xarray.Dataset`.
            As a :class:`xarray.DataArray` if the ``stack`` variable is supplied.
=======
        :param progress_cbk: Int, Int -> None
            if supplied will be called for every file read with `files_processed_so_far, total_files`. This is
            only applicable to non-lazy loads, ignored when using dask.
>>>>>>> 12ffb09e

        :return: Requested data in a :class:`xarray.Dataset`
        :rtype: :class:`xarray.Dataset`
        """
<<<<<<< HEAD
        metadata = self.metadata_for_load(product, measurements, output_crs, resolution, resampling,
                                          stack, like, align, datasets, **query)
        result = self.load_data(metadata['grouped'], metadata['geobox'],
                                list(metadata['measurements_values'].values()), fuse_func=fuse_func,
                                dask_chunks=dask_chunks, use_threads=use_threads)

        if not stack:
            return result
        else:
            if not isinstance(stack, string_types):
                stack = 'measurement'
            return result.to_array(dim=stack)
=======
        if 'stack' in query:
            raise DeprecationWarning("the `stack` keyword argument is not supported anymore, "
                                     "please apply `xarray.Dataset.to_array()` to the result instead")

        # TODO: get rid of this block when removing legacy load support
        legacy_args = {}
        use_threads = query.pop('use_threads', None)
        if use_threads is not None:
            legacy_args['use_threads'] = use_threads

        observations = datasets or self.find_datasets(product=product, like=like, ensure_location=True, **query)
        if not observations:
            return xarray.Dataset()

        geobox = output_geobox(like=like, output_crs=output_crs, resolution=resolution, align=align,
                               grid_spec=self.index.products.get_by_name(product).grid_spec,
                               datasets=observations, **query)

        group_by = query_group_by(**query)
        grouped = self.group_datasets(observations, group_by)

        datacube_product = self.index.products.get_by_name(product)
        measurement_dicts = datacube_product.lookup_measurements(measurements)

        result = self.load_data(grouped, geobox,
                                measurement_dicts,
                                resampling=resampling,
                                fuse_func=fuse_func,
                                dask_chunks=dask_chunks,
                                skip_broken_datasets=skip_broken_datasets,
                                progress_cbk=progress_cbk,
                                **legacy_args)
>>>>>>> 12ffb09e

        return apply_aliases(result, datacube_product, measurements)

    def find_datasets(self, **search_terms):
        """
        Search the index and return all datasets for a product matching the search terms.

        :param search_terms: see :class:`datacube.api.query.Query`
        :return: list of datasets
        :rtype: list[:class:`datacube.model.Dataset`]

        .. seealso:: :meth:`group_datasets` :meth:`load_data` :meth:`find_datasets_lazy`
        """
        return list(self.find_datasets_lazy(**search_terms))

    def find_datasets_lazy(self, limit=None, ensure_location=False, **kwargs):
        """
        Find datasets matching query.

        :param kwargs: see :class:`datacube.api.query.Query`
        :param ensure_location: only return datasets that have locations
        :param limit: if provided, limit the maximum number of datasets returned
        :return: iterator of datasets
        :rtype: __generator[:class:`datacube.model.Dataset`]

        .. seealso:: :meth:`group_datasets` :meth:`load_data` :meth:`find_datasets`
        """
        query = Query(self.index, **kwargs)
        if not query.product:
            raise ValueError("must specify a product")

        datasets = self.index.datasets.search(limit=limit,
                                              **query.search_terms)

        if query.geopolygon is not None:
            datasets = select_datasets_inside_polygon(datasets, query.geopolygon)

        if ensure_location:
            datasets = (dataset for dataset in datasets if dataset.uris)

        return datasets

    @staticmethod
    def group_datasets(datasets, group_by):
        """
        Group datasets along defined non-spatial dimensions (ie. time).

        :param datasets: a list of datasets, typically from :meth:`find_datasets`
        :param GroupBy group_by: Contains:
            - a function that returns a label for a dataset
            - name of the new dimension
            - unit for the new dimension
            - function to sort by before grouping
        :rtype: xarray.DataArray

        .. seealso:: :meth:`find_datasets`, :meth:`load_data`, :meth:`query_group_by`
        """
        if isinstance(group_by, str):
            group_by = query_group_by(group_by=group_by)

        dimension, group_func, units, sort_key = group_by

        def ds_sorter(ds):
            return sort_key(ds), getattr(ds, 'id', 0)

        def norm_axis_value(x):
            if isinstance(x, datetime.datetime):
                # For datetime we convert to UTC, then strip timezone info
                # to avoid numpy/pandas warning about timezones
                if x.tzinfo is not None:
                    x = x.astimezone(datetime.timezone.utc).replace(tzinfo=None)
                return numpy.datetime64(x, 'ns')
            return x

        def mk_group(group):
            dss = tuple(sorted(group, key=ds_sorter))
            # TODO: decouple axis_value from group sorted order
            axis_value = sort_key(dss[0])
            return (norm_axis_value(axis_value), dss)

        datasets = sorted(datasets, key=group_func)

        groups = [mk_group(group)
                  for _, group in groupby(datasets, group_func)]

        groups.sort(key=lambda x: x[0])

        coords = [coord for coord, _ in groups]
        data = numpy.empty(len(coords), dtype=object)
        for i, (_, dss) in enumerate(groups):
            data[i] = dss

        sources = xarray.DataArray(data, dims=[dimension], coords=[coords])
        sources[dimension].attrs['units'] = units
        return sources

    @staticmethod
    def create_storage(coords, geobox, measurements, data_func=None):
        """
        Create a :class:`xarray.Dataset` and (optionally) fill it with data.

        This function makes the in memory storage structure to hold datacube data, loading data from datasets that have
         been grouped appropriately by :meth:`group_datasets`.

        :param dict coords:
            OrderedDict holding `DataArray` objects defining the dimensions not specified by `geobox`

        :param GeoBox geobox:
            A GeoBox defining the output spatial projection and resolution

        :param measurements:
            list of :class:`datacube.model.Measurement`

        :param data_func:
            function to fill the storage with data. It is called once for each measurement, with the measurement
            as an argument. It should return an appropriately shaped numpy array. If not provided, an empty
            :class:`xarray.Dataset` is returned.

        :rtype: :class:`xarray.Dataset`

        .. seealso:: :meth:`find_datasets` :meth:`group_datasets`
        """

        def empty_func(measurement_):
            coord_shape = tuple(coord_.size for coord_ in coords.values())
            return numpy.full(coord_shape + geobox.shape, measurement_.nodata, dtype=measurement_.dtype)

        data_func = data_func or empty_func

        result = xarray.Dataset(attrs={'crs': geobox.crs})
        for name, coord in coords.items():
            result[name] = coord
        for name, coord in geobox.coordinates.items():
            result[name] = (name, coord.values, {'units': coord.units})

<<<<<<< HEAD
        def work_measurements(measurement, data_func):
            return data_func(measurement)

        use_threads = use_threads and THREADING_REQS_AVAILABLE

        if use_threads:
            pool = ThreadPool(cpu_count()*2)
            results = pool.map(work_measurements, measurements, repeat(data_func))

        else:
            results = [data_func(a) for a in measurements]

=======
>>>>>>> 12ffb09e
        for measurement in measurements:
            data = data_func(measurement)
            attrs = measurement.dataarray_attrs()
            attrs['crs'] = geobox.crs
            dims = tuple(coords.keys()) + tuple(geobox.dimensions)
            result[measurement.name] = (dims, data, attrs)

        return result

    @staticmethod
    def _dask_load(sources, geobox, measurements, dask_chunks,
                   skip_broken_datasets=False):
        needed_irr_chunks, grid_chunks = _calculate_chunk_sizes(sources, geobox, dask_chunks)
        gbt = GeoboxTiles(geobox, grid_chunks)
        dsk = {}

        def chunk_datasets(dss, gbt):
            out = {}
            for ds in dss:
                dsk[_tokenize_dataset(ds)] = ds
                for idx in gbt.tiles(ds.extent):
                    out.setdefault(idx, []).append(ds)
            return out

        chunked_srcs = xr_apply(sources,
                                lambda _, dss: chunk_datasets(dss, gbt),
                                dtype=object)

        def data_func(measurement):
            return _make_dask_array(chunked_srcs, dsk, gbt,
                                    measurement,
                                    chunks=needed_irr_chunks+grid_chunks,
                                    skip_broken_datasets=skip_broken_datasets)

        return Datacube.create_storage(sources.coords, geobox, measurements, data_func)

    @staticmethod
    def _xr_load(sources, geobox, measurements,
                 skip_broken_datasets=False,
                 progress_cbk=None):

        def mk_cbk(cbk):
            if cbk is None:
                return None
            n = 0
            n_total = sum(len(x) for x in sources.values.ravel())*len(measurements)

            def _cbk(*ignored):
                nonlocal n
                n += 1
                return cbk(n, n_total)
            return _cbk

        data = Datacube.create_storage(sources.coords, geobox, measurements)
        _cbk = mk_cbk(progress_cbk)

        for index, datasets in numpy.ndenumerate(sources.values):
            for m in measurements:
                t_slice = data[m.name].values[index]

                _fuse_measurement(t_slice, datasets, geobox, m,
                                  skip_broken_datasets=skip_broken_datasets,
                                  progress_cbk=_cbk)

        return data

    @staticmethod
    def load_data(sources, geobox, measurements, resampling=None,
                  fuse_func=None, dask_chunks=None, skip_broken_datasets=False,
                  progress_cbk=None,
                  **extra):
        """
        Load data from :meth:`group_datasets` into an :class:`xarray.Dataset`.

        :param xarray.DataArray sources:
            DataArray holding a list of :class:`datacube.model.Dataset`, grouped along the time dimension

        :param GeoBox geobox:
            A GeoBox defining the output spatial projection and resolution

        :param measurements:
            list of `Measurement` objects

        :param str|dict resampling:
            The resampling method to use if re-projection is required. This could be a string or
            a dictionary mapping band name to resampling mode. When using a dict use ``'*'`` to
            indicate "apply to all other bands", for example ``{'*': 'cubic', 'fmask': 'nearest'}`` would
            use `cubic` for all bands except ``fmask`` for which `nearest` will be used.

            Valid values are: ``'nearest', 'cubic', 'bilinear', 'cubic_spline', 'lanczos', 'average',
            'mode', 'gauss',  'max', 'min', 'med', 'q1', 'q3'``

            Default is to use ``nearest`` for all bands.

        :param fuse_func:
            function to merge successive arrays as an output. Can be a dictionary just like resampling.

        :param dict dask_chunks:
            If provided, the data will be loaded on demand using using :class:`dask.array.Array`.
            Should be a dictionary specifying the chunking size for each output dimension.
            Unspecified dimensions will be auto-guessed, currently this means use chunk size of 1 for non-spatial
            dimensions and use whole dimension (no chunking unless specified) for spatial dimensions.

            See the documentation on using `xarray with dask <http://xarray.pydata.org/en/stable/dask.html>`_
            for more information.

        :param progress_cbk: Int, Int -> None
            if supplied will be called for every file read with `files_processed_so_far, total_files`. This is
            only applicable to non-lazy loads, ignored when using dask.

        :rtype: xarray.Dataset

        .. seealso:: :meth:`find_datasets` :meth:`group_datasets`
        """
<<<<<<< HEAD
        if use_threads and ('SharedArray' not in sys.modules or 'pathos.threading' not in sys.modules):
            use_threads = False

        if dask_chunks is None:
            def data_func(measurement):
                if not use_threads:
                    data = numpy.full(sources.shape + geobox.shape, measurement['nodata'], dtype=measurement['dtype'])
                    for index, datasets in numpy.ndenumerate(sources.values):
                        _fuse_measurement(data[index], datasets, geobox, measurement, fuse_func=fuse_func,
                                          skip_broken_datasets=skip_broken_datasets)
                else:
                    def work_load_data(array_name, index, datasets):
                        data = sa.attach(array_name)
                        _fuse_measurement(data[index], datasets, geobox, measurement, fuse_func=fuse_func,
                                          skip_broken_datasets=skip_broken_datasets)

                    array_name = '_'.join(['DCCORE', str(uuid.uuid4()), str(os.getpid())])
                    sa.create(array_name, shape=sources.shape + geobox.shape, dtype=measurement['dtype'])
                    data = sa.attach(array_name)
                    data[:] = measurement['nodata']

                    pool = ThreadPool(cpu_count()*2)
                    pool.map(work_load_data, repeat(array_name), *zip(*numpy.ndenumerate(sources.values)))
                    sa.delete(array_name)
                return data
=======
        def with_resampling(m, resampling, default=None):
            m = m.copy()
            m['resampling_method'] = resampling.get(m.name, default)
            return m

        def with_fuser(m, fuser, default=None):
            m = m.copy()
            m['fuser'] = fuser.get(m.name, default)
            return m

        if isinstance(resampling, str):
            resampling = {'*': resampling}

        if not isinstance(fuse_func, dict):
            fuse_func = {'*': fuse_func}

        if isinstance(measurements, dict):
            measurements = list(measurements.values())

        if resampling is not None:
            measurements = [with_resampling(m, resampling, default=resampling.get('*'))
                            for m in measurements]

        if fuse_func is not None:
            measurements = [with_fuser(m, fuse_func, default=fuse_func.get('*'))
                            for m in measurements]

        if _needs_legacy_fallback(sources):
            from . import _legacy
            return _legacy.load_data(sources, geobox, measurements,
                                     dask_chunks=dask_chunks,
                                     skip_broken_datasets=skip_broken_datasets,
                                     **extra)

        if dask_chunks is not None:
            return Datacube._dask_load(sources, geobox, measurements, dask_chunks,
                                       skip_broken_datasets=skip_broken_datasets)
>>>>>>> 12ffb09e
        else:
            return Datacube._xr_load(sources, geobox, measurements,
                                     skip_broken_datasets=skip_broken_datasets,
                                     progress_cbk=progress_cbk)

    @staticmethod
    def measurement_data(sources, geobox, measurement, fuse_func=None, dask_chunks=None):
        """
        Retrieve a single measurement variable as a :class:`xarray.DataArray`.

        .. note:

             This method appears to only be used by the deprecated `get_data()/get_descriptor()`
              :class:`~datacube.api.API`, so is a prime candidate for future removal.

        .. seealso:: :meth:`load_data`


        :param xarray.DataArray sources: DataArray holding a list of :class:`datacube.model.Dataset` objects
        :param GeoBox geobox: A GeoBox defining the output spatial projection and resolution
        :param measurement: `Measurement` object
        :param fuse_func: function to merge successive arrays as an output
        :param dict dask_chunks: If the data should be loaded as needed using :class:`dask.array.Array`,
            specify the chunk size in each output direction.
            See the documentation on using `xarray with dask <http://xarray.pydata.org/en/stable/dask.html>`_
            for more information.
        :rtype: :class:`xarray.DataArray`
        """
        dataset = Datacube.load_data(sources, geobox, [measurement], fuse_func=fuse_func, dask_chunks=dask_chunks)
        dataarray = dataset[measurement.name]
        dataarray.attrs['crs'] = dataset.crs
        return dataarray

    def __str__(self):
        return "Datacube<index={!r}>".format(self.index)

    def __repr__(self):
        return self.__str__()

    def close(self):
        """
        Close any open connections
        """
        self.index.close()

    def __enter__(self):
        return self

    def __exit__(self, type_, value, traceback):
        self.close()


def apply_aliases(data, product, measurements):
    """
    If measurements are referred to by their aliases,
    rename data arrays to reflect that.
    """
    if measurements is None:
        return data

    return data.rename({product.canonical_measurement(provided_name): provided_name
                        for provided_name in measurements})


def output_geobox(like=None, output_crs=None, resolution=None, align=None,
                  grid_spec=None, datasets=None, geopolygon=None, **query):
    """ Configure output geobox from user provided output specs. """

    if like is not None:
        assert output_crs is None, "'like' and 'output_crs' are not supported together"
        assert resolution is None, "'like' and 'resolution' are not supported together"
        assert align is None, "'like' and 'align' are not supported together"
        return like.geobox

    if output_crs is not None:
        # user provided specifications
        if resolution is None:
            raise ValueError("Must specify 'resolution' when specifying 'output_crs'")
        crs = geometry.CRS(output_crs)
    else:
        # specification from grid_spec
        if grid_spec is None or grid_spec.crs is None:
            raise ValueError("Product has no default CRS. Must specify 'output_crs' and 'resolution'")
        crs = grid_spec.crs
        if resolution is None:
            if grid_spec.resolution is None:
                raise ValueError("Product has no default resolution. Must specify 'resolution'")
            resolution = grid_spec.resolution
        align = align or grid_spec.alignment

    if geopolygon is None:
        geopolygon = query_geopolygon(**query)

        if geopolygon is None:
            geopolygon = get_bounds(datasets, crs)

    return geometry.GeoBox.from_geopolygon(geopolygon, resolution, crs, align)


def select_datasets_inside_polygon(datasets, polygon):
    # Check against the bounding box of the original scene, can throw away some portions
    assert polygon is not None
    for dataset in datasets:
        if intersects(polygon.to_crs(dataset.crs), dataset.extent):
            yield dataset


def fuse_lazy(datasets, geobox, measurement, skip_broken_datasets=False, prepend_dims=0):
    prepend_shape = (1,) * prepend_dims
    data = numpy.full(geobox.shape, measurement.nodata, dtype=measurement.dtype)
    _fuse_measurement(data, datasets, geobox, measurement,
                      skip_broken_datasets=skip_broken_datasets)
    return data.reshape(prepend_shape + geobox.shape)


def _fuse_measurement(dest, datasets, geobox, measurement,
                      skip_broken_datasets=False,
                      progress_cbk=None):
    reproject_and_fuse([new_datasource(BandInfo(dataset, measurement.name)) for dataset in datasets],
                       dest,
                       geobox,
                       dest.dtype.type(measurement.nodata),
                       resampling=measurement.get('resampling_method', 'nearest'),
                       fuse_func=measurement.get('fuser', None),
                       skip_broken_datasets=skip_broken_datasets,
                       progress_cbk=progress_cbk)


def get_bounds(datasets, crs):
    bbox = geometry.bbox_union(ds.extent.to_crs(crs).boundingbox for ds in datasets)
    return geometry.box(*bbox, crs=crs)


def dataset_type_to_row(dt):
    row = {
        'id': dt.id,
        'name': dt.name,
        'description': dt.definition['description'],
    }
    row.update(dt.fields)
    if dt.grid_spec is not None:
        row.update({
            'crs': str(dt.grid_spec.crs),
            'spatial_dimensions': dt.grid_spec.dimensions,
            'tile_size': dt.grid_spec.tile_size,
            'resolution': dt.grid_spec.resolution,
        })
    return row


def _calculate_chunk_sizes(sources: xarray.DataArray,
                           geobox: GeoBox,
                           dask_chunks: Dict[str, Union[str, int]]):
    valid_keys = sources.dims + geobox.dimensions
    bad_keys = set(dask_chunks) - set(valid_keys)
    if bad_keys:
        raise KeyError('Unknown dask_chunk dimension {}. Valid dimensions are: {}'.format(bad_keys, valid_keys))

    chunk_maxsz = {dim: sz
                   for dim, sz in zip(sources.dims + geobox.dimensions,
                                      sources.shape + geobox.shape)}  # type: Dict[str, int]

    # defaults: 1 for non-spatial, whole dimension for Y/X
    chunk_defaults = dict(**{dim: 1 for dim in sources.dims},
                          **{dim: -1 for dim in geobox.dimensions})   # type: Dict[str, int]

    def _resolve(k, v: Optional[Union[str, int]]) -> int:
        if v is None or v == "auto":
            v = _resolve(k, chunk_defaults[k])

        if isinstance(v, int):
            if v < 0:
                return chunk_maxsz[k]
            return v
        raise ValueError("Chunk should be one of int|'auto'")

    irr_chunks = tuple(_resolve(dim, dask_chunks.get(dim)) for dim in sources.dims)
    grid_chunks = tuple(_resolve(dim, dask_chunks.get(dim)) for dim in geobox.dimensions)

    return irr_chunks, grid_chunks


def _tokenize_dataset(dataset):
    return 'dataset-{}'.format(dataset.id.hex)


# pylint: disable=too-many-locals
def _make_dask_array(chunked_srcs,
                     dsk,
                     gbt,
                     measurement,
                     chunks,
                     skip_broken_datasets=False):
    dsk = dsk.copy()  # this contains mapping from dataset id to dataset object

    token = uuid.uuid4().hex
    dsk_name = 'dc_load_{name}-{token}'.format(name=measurement.name, token=token)

    needed_irr_chunks, grid_chunks = chunks[:-2], chunks[-2:]
    actual_irr_chunks = (1,) * len(needed_irr_chunks)

    # we can have up to 4 empty chunk shapes: whole, right edge, bottom edge and
    # bottom right corner
    #  W R
    #  B BR
    empties = {}  # type Dict[Tuple[int,int], str]

    def _mk_empty(shape: Tuple[int, int]) -> str:
        name = empties.get(shape, None)
        if name is not None:
            return name

        name = 'empty_{}x{}-{token}'.format(*shape, token=token)
        dsk[name] = (numpy.full, actual_irr_chunks + shape, measurement.nodata, measurement.dtype)
        empties[shape] = name

        return name

    for irr_index, tiled_dss in numpy.ndenumerate(chunked_srcs.values):
        key_prefix = (dsk_name, *irr_index)

        # all spatial chunks
        for idx in numpy.ndindex(gbt.shape):
            dss = tiled_dss.get(idx, None)

            if dss is None:
                val = _mk_empty(gbt.chunk_shape(idx))
            else:
                val = (fuse_lazy,
                       [_tokenize_dataset(ds) for ds in dss],
                       gbt[idx],
                       measurement,
                       skip_broken_datasets,
                       chunked_srcs.ndim)

            dsk[key_prefix + idx] = val

    y_shapes = [grid_chunks[0]]*gbt.shape[0]
    x_shapes = [grid_chunks[1]]*gbt.shape[1]

    y_shapes[-1], x_shapes[-1] = gbt.chunk_shape(tuple(n-1 for n in gbt.shape))

    data = da.Array(dsk, dsk_name,
                    chunks=actual_irr_chunks + (tuple(y_shapes), tuple(x_shapes)),
                    dtype=measurement.dtype,
                    shape=(chunked_srcs.shape + gbt.base.shape))

    if needed_irr_chunks != actual_irr_chunks:
        data = data.rechunk(chunks=chunks)
    return data


def _needs_legacy_fallback(sources):
    if sources.shape[0] == 0:
        return False

    ds = sources.values[0][0]
    is_s3aio_ds = ds.format == 'aio'
    return True if is_s3aio_ds else False<|MERGE_RESOLUTION|>--- conflicted
+++ resolved
@@ -7,16 +7,14 @@
 import xarray
 from dask import array as da
 
-<<<<<<< HEAD
 try:
+    import SharedArray as sa
     from pathos.threading import ThreadPool
     from pathos.helpers import cpu_count
 except ImportError:
     pass
 from six.moves import zip
 
-=======
->>>>>>> 12ffb09e
 from datacube.config import LocalConfig
 from datacube.storage import reproject_and_fuse, BandInfo
 from datacube.utils import geometry
@@ -66,8 +64,6 @@
             eg. 'dev', 'test' or 'landsat', 'modis' etc.
 
         :param bool validate_connection: Should we check that the database connection is available and valid
-
-        :param bool preload_drivers: Should we preload the drivers in advance.
 
         :return: Datacube object
 
@@ -139,17 +135,150 @@
         return measurements
 
     #: pylint: disable=too-many-arguments, too-many-locals
-<<<<<<< HEAD
-    def metadata_for_load(self, product=None, measurements=None, output_crs=None, resolution=None, resampling=None,
-                          stack=False, like=None, align=None, datasets=None, **query):
-=======
+    def metadata_for_load(self, product=None, measurements=None, output_crs=None, resolution=None,
+                          like=None, align=None, datasets=None, **query):
+        """
+        Load data as an ``xarray`` object.  Each measurement will be a data variable in the :class:`xarray.Dataset`.
+
+        See the `xarray documentation <http://xarray.pydata.org/en/stable/data-structures.html>`_ for usage of the
+        :class:`xarray.Dataset` and :class:`xarray.DataArray` objects.
+
+        **Product and Measurements**
+            A product can be specified using the product name, or by search fields that uniquely describe a single
+            product.
+            ::
+
+                product='ls5_ndvi_albers'
+
+            See :meth:`list_products` for the list of products with their names and properties.
+
+            A product can also be selected by searching using fields, but must only match one product.
+            For example::
+
+                platform='LANDSAT_5',
+                product_type='ndvi'
+
+            The ``measurements`` argument is a list of measurement names, as listed in :meth:`list_measurements`.
+            If not provided, all measurements for the product will be returned.
+            ::
+
+                measurements=['red', 'nir', 'swir2']
+
+        **Dimensions**
+            Spatial dimensions can specified using the ``longitude``/``latitude`` and ``x``/``y`` fields.
+
+            The CRS of this query is assumed to be WGS84/EPSG:4326 unless the ``crs`` field is supplied,
+            even if the stored data is in another projection or the `output_crs` is specified.
+            The dimensions ``longitude``/``latitude`` and ``x``/``y`` can be used interchangeably.
+            ::
+
+                latitude=(-34.5, -35.2), longitude=(148.3, 148.7)
+
+            or ::
+
+                x=(1516200, 1541300), y=(-3867375, -3867350), crs='EPSG:3577'
+
+            The ``time`` dimension can be specified using a tuple of datetime objects or strings with
+            `YYYY-MM-DD hh:mm:ss` format. E.g::
+
+                time=('2001-04', '2001-07')
+
+            For EO-specific datasets that are based around scenes, the time dimension can be reduced to the day level,
+            using solar day to keep scenes together.
+            ::
+
+                group_by='solar_day'
+
+            For data that has different values for the scene overlap the requires more complex rules for combining data,
+            such as GA's Pixel Quality dataset, a function can be provided to the merging into a single time slice.
+
+            See :func:`datacube.helpers.ga_pq_fuser` for an example implementation.
+
+
+        **Output**
+            To reproject or resample the data, supply the ``output_crs``, ``resolution``, ``resampling`` and ``align``
+            fields.
+
+            To reproject data to 25m resolution for EPSG:3577::
+
+                dc.load(product='ls5_nbar_albers', x=(148.15, 148.2), y=(-35.15, -35.2), time=('1990', '1991'),
+                        output_crs='EPSG:3577`, resolution=(-25, 25), resampling='cubic')
+
+        :param str product: the product to be included.
+
+        :param measurements:
+            Measurements name or list of names to be included, as listed in :meth:`list_measurements`.
+
+            If a list is specified, the measurements will be returned in the order requested.
+            By default all available measurements are included.
+
+        :type measurements: list(str), optional
+
+        :param query:
+            Search parameters for products and dimension ranges as described above.
+
+        :param str output_crs:
+            The CRS of the returned data.  If no CRS is supplied, the CRS of the stored data is used.
+
+        :param (float,float) resolution:
+            A tuple of the spatial resolution of the returned data.
+            This includes the direction (as indicated by a positive or negative number).
+
+            Typically when using most CRSs, the first number would be negative.
+
+        :param (float,float) align:
+            Load data such that point 'align' lies on the pixel boundary.
+            Units are in the co-ordinate space of the output CRS.
+
+            Default is (0,0)
+
+        :param xarray.Dataset like:
+            Uses the output of a previous ``load()`` to form the basis of a request for another product.
+            E.g.::
+
+                pq = dc.load(product='ls5_pq_albers', like=nbar_dataset)
+
+        :param datasets:
+            Optional. If this is a non-empty list of :class:`datacube.model.Dataset` objects, these will be loaded
+            instead of performing a database lookup.
+
+        :return: Requested data in a :class:`xarray.Dataset`
+        :rtype: :class:`xarray.Dataset`
+        """
+
+        observations = datasets or self.find_datasets(product=product, like=like, ensure_location=True, **query)
+        if not observations:
+            return xarray.Dataset()
+
+        geobox = output_geobox(like=like, output_crs=output_crs, resolution=resolution, align=align,
+                               grid_spec=self.index.products.get_by_name(product).grid_spec,
+                               datasets=observations, **query)
+
+        group_by = query_group_by(**query)
+        grouped = self.group_datasets(observations, group_by)
+
+        datacube_product = self.index.products.get_by_name(product)
+        measurement_dicts = datacube_product.lookup_measurements(measurements)
+
+        metadata = {}
+        metadata['grouped'] = grouped
+        metadata['geobox'] = geobox
+        metadata['measurements_dicts'] = measurement_dicts
+        metadata['datacube_product'] = datacube_product
+        metadata['measurements'] = measurements
+
+        return metadata
+
+    #: pylint: disable=too-many-arguments, too-many-locals
     def load(self, product=None, measurements=None, output_crs=None, resolution=None, resampling=None,
              skip_broken_datasets=False,
              dask_chunks=None, like=None, fuse_func=None, align=None, datasets=None, progress_cbk=None,
              **query):
->>>>>>> 12ffb09e
-        """
-        Builds metadata required for the datacube.load_data function.
+        """
+        Load data as an ``xarray`` object.  Each measurement will be a data variable in the :class:`xarray.Dataset`.
+
+        See the `xarray documentation <http://xarray.pydata.org/en/stable/data-structures.html>`_ for usage of the
+        :class:`xarray.Dataset` and :class:`xarray.DataArray` objects.
 
         **Product and Measurements**
             A product can be specified using the product name, or by search fields that uniquely describe a single
@@ -252,174 +381,6 @@
 
             Default is (0,0)
 
-<<<<<<< HEAD
-        :param stack: The name of the new dimension used to stack the measurements.
-            If provided, the data is returned as a :class:`xarray.DataArray` rather than a :class:`xarray.Dataset`.
-
-            If only one measurement is returned, the dimension name is not used and the dimension is dropped.
-
-        :type stack: str or bool
-
-        :param xarray.Dataset like:
-            Uses the output of a previous ``load()`` to form the basis of a request for another product.
-            E.g.::
-
-                pq = dc.load(product='ls5_pq_albers', like=nbar_dataset)
-
-        :param str group_by:
-            When specified, perform basic combining/reducing of the data.
-
-        :param datasets:
-            Optional. If this is a non-empty list of :class:`datacube.model.Dataset` objects, these will be loaded
-            instead of performing a database lookup.
-
-        :return: a dict containing 'grouped', 'geobox', and 'measurements_values' for datacube.load_data.
-        """
-        observations = datasets or self.find_datasets(product=product, like=like, **query)
-        if not observations:
-            return None if stack else xarray.Dataset()
-
-        geobox = output_geobox(like=like, output_crs=output_crs, resolution=resolution, align=align,
-                               grid_spec=self.index.products.get_by_name(product).grid_spec,
-                               datasets=observations, **query)
-
-        group_by = query_group_by(**query)
-        grouped = self.group_datasets(observations, group_by)
-
-        measurements = self.index.products.get_by_name(product).lookup_measurements(measurements)
-        measurements = set_resampling_method(measurements, resampling)
-
-        metadata = {}
-        metadata['grouped'] = grouped
-        metadata['geobox'] = geobox
-        metadata['measurements_values'] = measurements
-        return metadata
-
-    #: pylint: disable=too-many-arguments, too-many-locals
-    def load(self, product=None, measurements=None, output_crs=None, resolution=None, resampling=None, stack=False,
-             dask_chunks=None, like=None, fuse_func=None, align=None, datasets=None, use_threads=False, **query):
-        """
-        Load data as an ``xarray`` object.  Each measurement will be a data variable in the :class:`xarray.Dataset`.
-
-        See the `xarray documentation <http://xarray.pydata.org/en/stable/data-structures.html>`_ for usage of the
-        :class:`xarray.Dataset` and :class:`xarray.DataArray` objects.
-
-        **Product and Measurements**
-            A product can be specified using the product name, or by search fields that uniquely describe a single
-            product.
-            ::
-
-                product='ls5_ndvi_albers'
-
-            See :meth:`list_products` for the list of products with their names and properties.
-
-            A product can also be selected by searched using fields, but must only match one product.
-            ::
-
-                platform='LANDSAT_5',
-                product_type='ndvi'
-
-            The ``measurements`` argument is a list of measurement names, as listed in :meth:`list_measurements`.
-            If not provided, all measurements for the product will be returned.
-            ::
-
-                measurements=['red', 'nir', swir2']
-
-        **Dimensions**
-            Spatial dimensions can specified using the ``longitude``/``latitude`` and ``x``/``y`` fields.
-
-            The CRS of this query is assumed to be WGS84/EPSG:4326 unless the ``crs`` field is supplied,
-            even if the stored data is in another projection or the `output_crs` is specified.
-            The dimensions ``longitude``/``latitude`` and ``x``/``y`` can be used interchangeably.
-            ::
-
-                latitude=(-34.5, -35.2), longitude=(148.3, 148.7)
-
-            or ::
-
-                x=(1516200, 1541300), y=(-3867375, -3867350), crs='EPSG:3577'
-
-            The ``time`` dimension can be specified using a tuple of datetime objects or strings with
-            `YYYY-MM-DD hh:mm:ss` format. E.g::
-
-                time=('2001-04', '2001-07')
-
-            For EO-specific datasets that are based around scenes, the time dimension can be reduced to the day level,
-            using solar day to keep scenes together.
-            ::
-
-                group_by='solar_day'
-
-            For data that has different values for the scene overlap the requires more complex rules for combining data,
-            such as GA's Pixel Quality dataset, a function can be provided to the merging into a single time slice.
-            ::
-
-                def pq_fuser(dest, src):
-                    valid_bit = 8
-                    valid_val = (1 << valid_bit)
-
-                    no_data_dest_mask = ~(dest & valid_val).astype(bool)
-                    np.copyto(dest, src, where=no_data_dest_mask)
-
-                    both_data_mask = (valid_val & dest & src).astype(bool)
-                    np.copyto(dest, src & dest, where=both_data_mask)
-
-        **Output**
-            If the `stack` argument is supplied, the returned data is stacked in a single ``DataArray``.
-            A new dimension is created with the name supplied.
-            This requires all of the data to be of the same datatype.
-
-            To reproject or resample the data, supply the ``output_crs``, ``resolution``, ``resampling`` and ``align``
-            fields.
-
-            To reproject data to 25m resolution for EPSG:3577::
-
-                dc.load(product='ls5_nbar_albers', x=(148.15, 148.2), y=(-35.15, -35.2), time=('1990', '1991'),
-                        output_crs='EPSG:3577`, resolution=(-25, 25), resampling='cubic')
-
-        :param str product: the product to be included.
-
-        :param measurements:
-            measurements name or list of names to be included, as listed in :meth:`list_measurements`.
-                If a list is specified, the measurements will be returned in the order requested.
-                By default all available measurements are included.
-
-        :type measurements: list(str), optional
-
-        :param query:
-            Search parameters for products and dimension ranges as described above.
-
-        :param str output_crs:
-            The CRS of the returned data.  If no CRS is supplied, the CRS of the stored data is used.
-
-        :param (float,float) resolution:
-            A tuple of the spatial resolution of the returned data.
-            This includes the direction (as indicated by a positive or negative number).
-
-            Typically when using most CRSs, the first number would be negative.
-
-        :param str resampling:
-            The resampling method to use if re-projection is required.
-
-            Valid values are: ``'nearest', 'cubic', 'bilinear', 'cubic_spline', 'lanczos', 'average'``
-
-            Defaults to ``'nearest'``.
-
-        :param (float,float) align:
-            Load data such that point 'align' lies on the pixel boundary.
-            Units are in the co-ordinate space of the output CRS.
-
-            Default is (0,0)
-
-        :param stack: The name of the new dimension used to stack the measurements.
-            If provided, the data is returned as a :class:`xarray.DataArray` rather than a :class:`xarray.Dataset`.
-
-            If only one measurement is returned, the dimension name is not used and the dimension is dropped.
-
-        :type stack: str or bool
-
-=======
->>>>>>> 12ffb09e
         :param dict dask_chunks:
             If the data should be lazily loaded using :class:`dask.array.Array`,
             specify the chunking size in each output dimension.
@@ -450,32 +411,13 @@
             Optional. If provided, limit the maximum number of datasets
             returned. Useful for testing and debugging.
 
-<<<<<<< HEAD
-        :return: Requested data in a :class:`xarray.Dataset`.
-            As a :class:`xarray.DataArray` if the ``stack`` variable is supplied.
-=======
         :param progress_cbk: Int, Int -> None
             if supplied will be called for every file read with `files_processed_so_far, total_files`. This is
             only applicable to non-lazy loads, ignored when using dask.
->>>>>>> 12ffb09e
 
         :return: Requested data in a :class:`xarray.Dataset`
         :rtype: :class:`xarray.Dataset`
         """
-<<<<<<< HEAD
-        metadata = self.metadata_for_load(product, measurements, output_crs, resolution, resampling,
-                                          stack, like, align, datasets, **query)
-        result = self.load_data(metadata['grouped'], metadata['geobox'],
-                                list(metadata['measurements_values'].values()), fuse_func=fuse_func,
-                                dask_chunks=dask_chunks, use_threads=use_threads)
-
-        if not stack:
-            return result
-        else:
-            if not isinstance(stack, string_types):
-                stack = 'measurement'
-            return result.to_array(dim=stack)
-=======
         if 'stack' in query:
             raise DeprecationWarning("the `stack` keyword argument is not supported anymore, "
                                      "please apply `xarray.Dataset.to_array()` to the result instead")
@@ -486,31 +428,19 @@
         if use_threads is not None:
             legacy_args['use_threads'] = use_threads
 
-        observations = datasets or self.find_datasets(product=product, like=like, ensure_location=True, **query)
-        if not observations:
-            return xarray.Dataset()
-
-        geobox = output_geobox(like=like, output_crs=output_crs, resolution=resolution, align=align,
-                               grid_spec=self.index.products.get_by_name(product).grid_spec,
-                               datasets=observations, **query)
-
-        group_by = query_group_by(**query)
-        grouped = self.group_datasets(observations, group_by)
-
-        datacube_product = self.index.products.get_by_name(product)
-        measurement_dicts = datacube_product.lookup_measurements(measurements)
-
-        result = self.load_data(grouped, geobox,
-                                measurement_dicts,
+        metadata = self.metadata_for_load(product, measurements, output_crs, resolution,
+                                          like, align, datasets, **query)
+
+        result = self.load_data(metadata['grouped'], metadata['geobox'],
+                                metadata['measurements_dicts'],
                                 resampling=resampling,
                                 fuse_func=fuse_func,
                                 dask_chunks=dask_chunks,
                                 skip_broken_datasets=skip_broken_datasets,
                                 progress_cbk=progress_cbk,
                                 **legacy_args)
->>>>>>> 12ffb09e
-
-        return apply_aliases(result, datacube_product, measurements)
+
+        return apply_aliases(result, metadata['datacube_product'], measurements)
 
     def find_datasets(self, **search_terms):
         """
@@ -644,21 +574,6 @@
         for name, coord in geobox.coordinates.items():
             result[name] = (name, coord.values, {'units': coord.units})
 
-<<<<<<< HEAD
-        def work_measurements(measurement, data_func):
-            return data_func(measurement)
-
-        use_threads = use_threads and THREADING_REQS_AVAILABLE
-
-        if use_threads:
-            pool = ThreadPool(cpu_count()*2)
-            results = pool.map(work_measurements, measurements, repeat(data_func))
-
-        else:
-            results = [data_func(a) for a in measurements]
-
-=======
->>>>>>> 12ffb09e
         for measurement in measurements:
             data = data_func(measurement)
             attrs = measurement.dataarray_attrs()
@@ -773,33 +688,6 @@
 
         .. seealso:: :meth:`find_datasets` :meth:`group_datasets`
         """
-<<<<<<< HEAD
-        if use_threads and ('SharedArray' not in sys.modules or 'pathos.threading' not in sys.modules):
-            use_threads = False
-
-        if dask_chunks is None:
-            def data_func(measurement):
-                if not use_threads:
-                    data = numpy.full(sources.shape + geobox.shape, measurement['nodata'], dtype=measurement['dtype'])
-                    for index, datasets in numpy.ndenumerate(sources.values):
-                        _fuse_measurement(data[index], datasets, geobox, measurement, fuse_func=fuse_func,
-                                          skip_broken_datasets=skip_broken_datasets)
-                else:
-                    def work_load_data(array_name, index, datasets):
-                        data = sa.attach(array_name)
-                        _fuse_measurement(data[index], datasets, geobox, measurement, fuse_func=fuse_func,
-                                          skip_broken_datasets=skip_broken_datasets)
-
-                    array_name = '_'.join(['DCCORE', str(uuid.uuid4()), str(os.getpid())])
-                    sa.create(array_name, shape=sources.shape + geobox.shape, dtype=measurement['dtype'])
-                    data = sa.attach(array_name)
-                    data[:] = measurement['nodata']
-
-                    pool = ThreadPool(cpu_count()*2)
-                    pool.map(work_load_data, repeat(array_name), *zip(*numpy.ndenumerate(sources.values)))
-                    sa.delete(array_name)
-                return data
-=======
         def with_resampling(m, resampling, default=None):
             m = m.copy()
             m['resampling_method'] = resampling.get(m.name, default)
@@ -837,7 +725,6 @@
         if dask_chunks is not None:
             return Datacube._dask_load(sources, geobox, measurements, dask_chunks,
                                        skip_broken_datasets=skip_broken_datasets)
->>>>>>> 12ffb09e
         else:
             return Datacube._xr_load(sources, geobox, measurements,
                                      skip_broken_datasets=skip_broken_datasets,
